--- conflicted
+++ resolved
@@ -1,16 +1,13 @@
 import json
 import pathlib
+import sys
 
 from src import moxi, parse_moxi, log
 
 FILE_NAME = pathlib.Path(__file__).name
 
 def main(
-<<<<<<< HEAD
-    input_path: pathlib.Path, output_path: pathlib.Path, do_sort_check: bool, do_pretty: bool
-=======
-    input_path: Path, output_path: Path, do_pretty: bool
->>>>>>> 6c4dfddd
+    input_path: pathlib.Path, output_path: pathlib.Path, do_sort_check: bool, do_pretty: bool = True
 ) -> int:
     if not input_path.is_file():
         log.error(f"'{input_path}' is not a valid file.", FILE_NAME)
@@ -26,19 +23,17 @@
         log.error("Failed parsing\n", FILE_NAME)
         return 1
 
-<<<<<<< HEAD
     if do_sort_check:
         (well_sorted, _) = moxi.sort_check(program)
         if not well_sorted:
             log.error("Failed sort check\n", FILE_NAME)
             return 2
-=======
-    (well_sorted, context) = moxi.sort_check(program)
-    if not well_sorted:
-        sys.stderr.write("Failed sort check\n")
-        return 2
->>>>>>> 6c4dfddd
 
     with open(output_path, "w") as f:
-        json.dump(program.to_json(context), f, indent=4 if do_pretty else None)
-        return 0+        try:
+            json.dump(program.to_json(), f, indent=4 if do_pretty else None)
+            return 0
+        except RecursionError:
+            sys.setrecursionlimit(20_000)
+            json.dump(program.to_json(), f, indent=4 if do_pretty else None)
+            return 0
