--- conflicted
+++ resolved
@@ -665,13 +665,6 @@
         s += f"\n   :input ({input_str}) "
         s += f"\n   :output ({output_str}) "
         s += f"\n   :local ({local_str}) "
-<<<<<<< HEAD
-        s += f"\n   {assumption_str} " if assumption_str != "" else ""
-        s += f"\n   {fairness_str} " if fairness_str != "" else ""
-        s += f"\n   {reachable_str} " if reachable_str != "" else ""
-        s += f"\n   {current_str} " if current_str != "" else ""
-        s += f"\n   :query {query_str} " if query_str != "" else ""
-=======
         if assumption_str:
             s += assumption_str
         if fairness_str:
@@ -684,7 +677,6 @@
             s += query_str
         if queries_str:
             s += queries_str
->>>>>>> 4fbb1206
 
         return s + ")"
 
