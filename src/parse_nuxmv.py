--- conflicted
+++ resolved
@@ -92,10 +92,7 @@
     LSHIFT = r"\>\>"
     RSHIFT = r"\<\<"
 
-<<<<<<< HEAD
-=======
-
->>>>>>> f2547216
+
     LESSEQUAL = r"\<\="
     GREATEREQUAL= r"\>\="
     LESSTHAN = r"\<"
