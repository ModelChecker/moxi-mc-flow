--- conflicted
+++ resolved
@@ -547,11 +547,8 @@
         # {s1 |-> enum1, s2 |-> enum1, s3 |-> enum1, t1 |-> enum2, t2 |-> enum2} (populated in translation)
         self.reverse_enums: dict[str, list[str]] = {}
         # maps {module_name |-> list of parameters (p1, t1), ...}, where pi is the variable and ti is its XMVType
-<<<<<<< HEAD
-=======
         # we set this is type_check_module and check whether the module is in this dict to determine whether to add it --
         # so we don't initialize the full dict here
->>>>>>> 4878be38
         self.module_params: dict[str, dict[str, XMVType]] = {"main":{}}
         # maps {module_name |-> list of IL output variables} for use in submodule/local variable construction
         self.outputs: dict[str, list[tuple[str, MCILSort]]] = {}
