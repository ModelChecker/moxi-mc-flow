--- conflicted
+++ resolved
@@ -547,11 +547,6 @@
         # {s1 |-> enum1, s2 |-> enum1, s3 |-> enum1, t1 |-> enum2, t2 |-> enum2} (populated in translation)
         self.reverse_enums: dict[str, list[str]] = {}
         # maps {module_name |-> list of parameters (p1, t1), ...}, where pi is the variable and ti is its XMVType
-<<<<<<< HEAD
-        # we set this is type_check_module and check whether the module is in this dict to determine whether to add it --
-        # so we don't initialize the full dict here
-=======
->>>>>>> 312040d6
         self.module_params: dict[str, dict[str, XMVType]] = {"main":{}}
         # maps {module_name |-> list of IL output variables} for use in submodule/local variable construction
         self.outputs: dict[str, list[tuple[str, MCILSort]]] = {}
@@ -666,12 +661,14 @@
                 for (cond, then_expr) in branches:
                     stack.append((False, cond))
                     stack.append((False, then_expr))
+            case XMVModuleAccess(module=module):
+                stack.append((False, module))
             case _:
                 pass
 
 def type_check_expr(top_expr: XMVExpr, context: XMVContext, cur_module: XMVModule) -> None:
     # see starting on p16 of nuxmv user manual
-    # print(f"type_check_expr({expr})")
+    print(f"type_check_expr({top_expr}), class = {top_expr.__class__.__name__}")
 
     for expr in postorder_nuxmv(top_expr, context, True):
         match expr:
@@ -781,7 +778,7 @@
                     raise ValueError(f"Unsupported type for {arg}, {arg.type}")
 
                 match (op, arg.type):
-                    case ("!", XMVBoolean()) | ("!", XMVWord()):
+                    case ("!", XMVBoolean()) | ("!", XMVWord()) | ("!", XMVAnyType()):
                         expr.type = arg.type
                     case ("-", XMVBoolean()) | ("-", XMVWord()) | ("-", XMVInteger()):
                         expr.type = arg.type
@@ -799,12 +796,16 @@
                     
                 if op in {"&", "|", "xor", "xnor", "->", "<->"}:
                     match (lhs.type, rhs.type):
-                            case (XMVBoolean(), XMVBoolean()):
+                            case (XMVBoolean(), XMVBoolean()) | (XMVAnyType(), XMVBoolean()) | (XMVBoolean(), XMVAnyType()):
                                 expr.type = XMVBoolean()
                             case (XMVWord(width=w1, signed=s1), XMVWord(width=w2, signed=s2)):
                                 if w1 != w2 or s1 != s2:
                                     raise ValueError(f"Words not of same width and sign {expr}, {lhs.type} {rhs.type}")
                                 expr.type = XMVWord(w1,s1)
+                            case (XMVAnyType(), XMVWord(width=w1, signed=s1)) | (XMVWord(width=w1, signed=s1), XMVAnyType()):
+                                expr.type = XMVWord(w1, s1)
+                            case (XMVAnyType(), XMVAnyType()):
+                                expr.type = XMVAnyType()
                             case _:
                                 raise ValueError(f"Type checking error for {op} ({lhs.type}, {rhs.type})")
                 elif op in {"=", "!=", ">", "<", ">=", "<="}:
@@ -844,6 +845,8 @@
                             elif not lhs_type.is_integer() or not rhs_type.is_integer():
                                 raise ValueError(f"Type check error for {expr} ({lhs.type}, {rhs.type})")
 
+                            expr.type = XMVBoolean()
+                        case (XMVAnyType(), t) | (t, XMVAnyType()):
                             expr.type = XMVBoolean()
                         case _:
                             raise ValueError(f"Type check error for {expr} ({lhs.type}, {rhs.type})")
@@ -909,8 +912,9 @@
             case XMVCaseExpr(branches=branches):
                 for (cond, branch) in branches:
                     if (not isinstance(cond.type, XMVBoolean) and 
-                        not (isinstance(cond.type, XMVWord) and cond.type.width == 1)):
-                        raise ValueError(f"Case condition must be Boolean {expr}, {cond}")
+                        not (isinstance(cond.type, XMVWord) and cond.type.width == 1) and
+                        not (isinstance(cond.type, XMVAnyType))):
+                        raise ValueError(f"Case condition must be Boolean {expr}, {cond}, {cond.type}")
                     
                     # TODO: check that branches all have same type
                     expr.type = branch.type
@@ -944,28 +948,22 @@
 
                 var_lists = [vd.var_list for vd in cur_module.elements if isinstance(vd, XMVVarDeclaration)]
                 
-                module_w_elem: str = ""
-                for var_list in var_lists:
-                    for (var_name, var_type) in var_list:
-                        match var_type:
-                            case XMVModuleType(module_name=found_name):
-                                if var_name.ident == id_w_elem:
-                                    module_w_elem = found_name
-                                    break
-                            case _:
-                                pass
+                module_w_elem = module.type.module_name
                 if (module_w_elem == ""):
                     raise ValueError(f"module {id_w_elem} not instantiated in current context")
                 
-                if element.ident in context.vars[module_w_elem]:
-                    expr.type = context.vars[module_w_elem][element.ident]
-                elif element.ident in context.module_params[module_w_elem]:
-                    expr.type = context.module_params[module_w_elem][element.ident]
-                elif element.ident in context.defs[module_w_elem]:
-                    expr.type = context.defs[module_w_elem][element.ident].type
-                    context.referenced_defs[module_w_elem].add(element.ident)
-                else:
-                    raise ValueError(f"{module}.{element}: {element} not a variable or parameter")
+                try:
+                    if element.ident in context.vars[module_w_elem]:
+                        expr.type = context.vars[module_w_elem][element.ident]
+                    elif element.ident in context.module_params[module_w_elem]:
+                        expr.type = context.module_params[module_w_elem][element.ident]
+                    elif element.ident in context.defs[module_w_elem]:
+                        expr.type = context.defs[module_w_elem][element.ident].type
+                        context.referenced_defs[module_w_elem].add(element.ident)
+                    else:
+                        raise ValueError(f"{module}.{element}: {element} not a variable or parameter")
+                except KeyError:
+                    expr.type = XMVAnyType()
                 # raise NotImplementedError(f"Unsupported operator {type(expr)}")
             case _:
                 raise NotImplementedError(f"Unsupported operator {type(expr)} ({expr})")
@@ -1026,12 +1024,14 @@
                 pass
 
     for var_decl in [vd for vd in module.elements if isinstance(vd, XMVVarDeclaration)]:
-        for var_name,xmv_type in [
+        module_instantiations = [
             (var_name,xmv_type) 
             for var_name,xmv_type 
             in var_decl.var_list 
             if isinstance(xmv_type, XMVModuleType)
-        ]:
+        ]
+        for var_name,xmv_type in module_instantiations:
+            print(f"XMV_TYPE: {xmv_type}")
             logger.debug(f"Module instantiation of '{xmv_type.module_name}'")
             signature: list[XMVType] = []
 
@@ -1079,12 +1079,12 @@
 
             # MUST report if user is trying to dynamically type the module instantiations
             # since nuXmv won't yell at them for it and we don't support it
-            for p1,p2 in zip(signature, module_signature):
-                if p1 != p2:
-                    logger.error(f"Parameter types for module instantiation disagree, modules must be statically typed."
-                                f"\n\tExpected {' '.join(repr(module_signature))}"
-                                f"\n\tGot {' '.join(repr(signature))}")
-                    return False
+            # for p1,p2 in zip(signature, module_signature):
+            #     if p1 != p2:
+            #         logger.error(f"Parameter types for module instantiation disagree, modules must be statically typed."
+            #                     f"\n\tExpected {''.join(repr(module_signature))}"
+            #                     f"\n\tGot {''.join(repr(signature))}")
+            #         return False
 
     # Now type check each expression
     for element in module.elements:
@@ -1092,7 +1092,7 @@
             case XMVDefineDeclaration(define_list=define_list):
                 for define in reversed(define_list):
                     # TODO: is the check below helpful?
-                    if define.expr.type == XMVNoType():
+                    if define.expr.type == XMVAnyType():
                         logger.debug(f"Type checking DEFINE {define.name}")
 
                         type_check_expr(define.expr, context, module)
