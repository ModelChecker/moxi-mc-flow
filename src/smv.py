--- conflicted
+++ resolved
@@ -694,11 +694,7 @@
         self.init: list[Expr] = []
         self.invar: list[Expr] = []
         self.trans: list[Expr] = []
-<<<<<<< HEAD
-=======
-        self.invarspecs: list[Expr] = []
         self.functions : dict[str, tuple[list[Type], Type]] = {}
->>>>>>> 577eb348
 
         # enum1: {s1, s2, s3}; enum2: {t1, t2} --> [[s1, s2, s3], [t1, t2]] (assume they're unique)
         self.enums: dict[str, Enumeration] = {}
